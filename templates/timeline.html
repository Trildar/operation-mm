--- conflicted
+++ resolved
@@ -8,13 +8,9 @@
 {%- block head -%}
 <link rel="preconnect" href="https://fonts.googleapis.com">
 <link rel="preconnect" href="https://fonts.gstatic.com" crossorigin>
-<<<<<<< HEAD
 <link
   href="https://fonts.googleapis.com/css2?family=Noto+Sans+JP:wght@100..900&family=Noto+Sans+KR:wght@100..900&family=Noto+Serif+KR:wght@800&display=swap"
   rel="stylesheet">
-=======
-<link href="https://fonts.googleapis.com/css2?family=Noto+Sans+JP:wght@100..900&family=Noto+Sans+KR:wght@100..900&display=swap" rel="stylesheet">
->>>>>>> d48670c2
 {{ nav_head }}
 <link href="public/styles/timeline.css" rel="stylesheet">
 {{ dialog_head }}
@@ -47,28 +43,13 @@
     </details>
 
     <div class="baetag">
-<<<<<<< HEAD
       <img src="public/images/baetag-outlined.png" width="960" height="648">
-=======
-      <img src="public/images/baetag.png" width="900" height="618">
->>>>>>> d48670c2
     </div>
   </section>
 
   <section id="timeline">
     {% for event in events %}
     {% set event_type = event.type | lower | split | join('_') %}
-<<<<<<< HEAD
-    <div class="timeline__event" id="{{ loop.index }}" event-type="{{ event_type }}">
-      <div class="timeline__marker">
-        <a href="#{{ loop.index }}">
-          <event-marker>
-          {%- if not event.highlight -%}
-            <dice></dice>
-          {%- else -%}
-            <star></star>
-          {%- endif -%}
-=======
     <div class="timeline__event" id="{{ loop.index }}" data-event-type="{{ event_type }}">
       <div class="timeline__marker">
         <a href="#{{ loop.index }}">
@@ -78,7 +59,6 @@
             {%- else %}
             <img class="dice" src="public/images/icon-dice.svg">
             {%- endif %}
->>>>>>> d48670c2
           </event-marker>
         </a>
       </div>
@@ -88,17 +68,10 @@
       {%- else %}
       <div class="timeline__info">
       {%- endif %}
-<<<<<<< HEAD
-        <div class="timeline__dateline chaos_border">
-          {{ event.date }}
-        </div>
-        <article class="chaos_border">
-=======
         <div class="timeline__dateline chaos_border chaos_angle">
           {{ event.date }}
         </div>
         <div class="timeline__text chaos_border chaos_angle">
->>>>>>> d48670c2
           <div class="timeline__title">{{ event.title | safe }}</div>
 
           {%- if event.subtitle %}
@@ -125,13 +98,8 @@
             .
           </ul>
           {%- endif %}
-<<<<<<< HEAD
-        </article>
-        <div class="timeline__event_type chaos_border">{{ event.type }}</div>
-=======
         </div>
         <div class="timeline__event_type chaos_border chaos_angle">{{ event.type }}</div>
->>>>>>> d48670c2
       </div>
 
       {%- if loop.first %}
